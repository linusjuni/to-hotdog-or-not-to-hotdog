--- conflicted
+++ resolved
@@ -12,11 +12,7 @@
     save_training_history,
 )
 
-<<<<<<< HEAD
 from utils import get_device, train_epoch, test_epoch, split_train_dataset, get_predictions, EarlyStopping, get_model_choice
-=======
-from utils import get_device, train_epoch, test_epoch, split_train_dataset, get_predictions, EarlyStopping
->>>>>>> 20e97a41
 
 device = get_device()
 
